--- conflicted
+++ resolved
@@ -289,7 +289,7 @@
 	return UNDEFINED
 }
 
-// SystemStatusMap SystemStatusMap[system]
+// SystemStatusMap[system]
 type SystemStatusMap map[string]SystemStatus
 type SystemStatusMessage struct {
 	Header       MessageHeader   `json:"header,omitempty"`
@@ -322,14 +322,14 @@
 	State  DeviceState `json:"state,omitempty"`
 }
 
-// DeviceInfoMap DeviceInfoMap[location]
+// DeviceInfoMap[location]
 type DeviceInfoMap map[string]DeviceInfo
 type DevicesInfoMessage struct {
 	Header  MessageHeader `json:"header,omitempty"`
 	Devices DeviceInfoMap `json:"devices,omitempty"`
 }
 
-// UPSBattery UPS
+// UPS
 type UPSBattery struct {
 	Charge         int     `json:"charge,omitempty"`
 	ChargeLow      int     `json:"charge_low,omitempty"`
@@ -394,29 +394,6 @@
 	State  bool          `json:"state,omitempty"`
 }
 
-<<<<<<< HEAD
-type Plant struct {
-	ID        string `json:"id,omitempty"`
-	Tag       string `json:"tag,omitempty"`
-	Strain    string `json:"strain,omitempty"`
-	Location  string `json:"location,omitempty"`
-	Phase     string `json:"phase,omitempty"`
-	State     string `json:"state,omitempty"`
-	Group     string `json:"group,omitempty"`
-	GroupType string `json:"groupType,omitempty"`
-}
-
-type Plants []Plant
-
-type PlantMessage struct {
-	Header MessageHeader `json:"header,omitempty"`
-	Plant  Plant         `json:"plant,omitempty"`
-}
-
-type PlantsMessage struct {
-	Header MessageHeader `json:"header,omitempty"`
-	Plant  Plants        `json:"plants,omitempty"`
-=======
 type Service struct {
 	ID       string                 `json:"id,omitempty"`
 	TTL      time.Duration          `json:"ttl,omitempty"`
@@ -500,7 +477,6 @@
 type DaylightMessage struct {
 	Header       MessageHeader `json:"header,omitempty"`
 	DayLightDays DaylightDates `json:"days,omitempty"`
->>>>>>> 19df8892
 }
 
 //noinspection GoUnusedExportedFunction
